--- conflicted
+++ resolved
@@ -224,15 +224,10 @@
         self.playerView.fillMode = AVLayerVideoGravityResizeAspect
         self.playerView.playerLayer.hidden = true
         self.view = self.playerView
-<<<<<<< HEAD
-
-        self.playerView.playerLayer.addObserver(self, forKeyPath: PlayerReadyForDisplay, options: (NSKeyValueObservingOptions.New | NSKeyValueObservingOptions.Old), context: &PlayerLayerObserverContext)
-
-=======
-        
+
+
         self.playerView.layer.addObserver(self, forKeyPath: PlayerReadyForDisplay, options: (NSKeyValueObservingOptions.New | NSKeyValueObservingOptions.Old), context: &PlayerLayerObserverContext)
-        
->>>>>>> f23ef04c
+
         NSNotificationCenter.defaultCenter().addObserver(self, selector: "applicationWillResignActive:", name: UIApplicationWillResignActiveNotification, object: UIApplication.sharedApplication())
         NSNotificationCenter.defaultCenter().addObserver(self, selector: "applicationDidEnterBackground:", name: UIApplicationDidEnterBackgroundNotification, object: UIApplication.sharedApplication())
     }
