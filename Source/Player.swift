--- conflicted
+++ resolved
@@ -334,17 +334,10 @@
 
         self.playerItem = playerItem
 
-<<<<<<< HEAD
-        if item != nil {
+        if self.playerItem != nil {
             self.playerItem?.addObserver(self, forKeyPath: PlayerEmptyBufferKey, options: ([NSKeyValueObservingOptions.New, NSKeyValueObservingOptions.Old]), context: &PlayerItemObserverContext)
             self.playerItem?.addObserver(self, forKeyPath: PlayerKeepUp, options: ([NSKeyValueObservingOptions.New, NSKeyValueObservingOptions.Old]), context: &PlayerItemObserverContext)
             self.playerItem?.addObserver(self, forKeyPath: PlayerStatusKey, options: ([NSKeyValueObservingOptions.New, NSKeyValueObservingOptions.Old]), context: &PlayerItemObserverContext)
-=======
-        if self.playerItem != nil {
-            self.playerItem?.addObserver(self, forKeyPath: PlayerEmptyBufferKey, options: (NSKeyValueObservingOptions.New | NSKeyValueObservingOptions.Old), context: &PlayerItemObserverContext)
-            self.playerItem?.addObserver(self, forKeyPath: PlayerKeepUp, options: (NSKeyValueObservingOptions.New | NSKeyValueObservingOptions.Old), context: &PlayerItemObserverContext)
-            self.playerItem?.addObserver(self, forKeyPath: PlayerStatusKey, options: (NSKeyValueObservingOptions.New | NSKeyValueObservingOptions.Old), context: &PlayerItemObserverContext)
->>>>>>> b7101207
 
             NSNotificationCenter.defaultCenter().addObserver(self, selector: "playerItemDidPlayToEndTime:", name: AVPlayerItemDidPlayToEndTimeNotification, object: self.playerItem)
             NSNotificationCenter.defaultCenter().addObserver(self, selector: "playerItemFailedToPlayToEndTime:", name: AVPlayerItemFailedToPlayToEndTimeNotification, object: self.playerItem)
