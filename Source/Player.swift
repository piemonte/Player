--- conflicted
+++ resolved
@@ -122,13 +122,8 @@
 
             self.setupPlayerItem(nil)
 
-<<<<<<< HEAD
             filepath = newValue as String
             var remoteUrl: NSURL? = NSURL(string: newValue as String)
-=======
-            filepath = newValue
-            var remoteUrl: NSURL? = NSURL(string: newValue)
->>>>>>> 3d7433bb
             if remoteUrl != nil && remoteUrl?.scheme != nil {
                 if let asset = AVURLAsset(URL: remoteUrl, options: .None) {
                     self.setupAsset(asset)
@@ -207,17 +202,6 @@
         self.bufferingState = .Unknown
     }
 
-<<<<<<< HEAD
-=======
-    public required init(coder aDecoder: NSCoder) {
-        super.init(coder: aDecoder)
-    }
-
-    public override init(nibName nibNameOrNil: String?, bundle nibBundleOrNil: NSBundle?) {
-        super.init(nibName: nibNameOrNil, bundle: nibBundleOrNil)
-    }
-
->>>>>>> 3d7433bb
     deinit {
         self.playerView.player = nil
         self.delegate = nil
@@ -241,12 +225,8 @@
         self.playerView.playerLayer.hidden = true
         self.view = self.playerView
 
-<<<<<<< HEAD
 
         self.playerView.layer.addObserver(self, forKeyPath: PlayerReadyForDisplay, options: (NSKeyValueObservingOptions.New | NSKeyValueObservingOptions.Old), context: &PlayerLayerObserverContext)
-=======
-        self.playerView.playerLayer.addObserver(self, forKeyPath: PlayerReadyForDisplay, options: (NSKeyValueObservingOptions.New | NSKeyValueObservingOptions.Old), context: &PlayerLayerObserverContext)
->>>>>>> 3d7433bb
 
         NSNotificationCenter.defaultCenter().addObserver(self, selector: "applicationWillResignActive:", name: UIApplicationWillResignActiveNotification, object: UIApplication.sharedApplication())
         NSNotificationCenter.defaultCenter().addObserver(self, selector: "applicationDidEnterBackground:", name: UIApplicationDidEnterBackgroundNotification, object: UIApplication.sharedApplication())
@@ -433,50 +413,6 @@
                 if item.playbackBufferEmpty {
                     self.bufferingState = .Delayed
                     self.delegate?.playerBufferingStateDidChange(self)
-<<<<<<< HEAD
-=======
-
-                    if item.playbackLikelyToKeepUp && self.playbackState == .Playing {
-                        self.playFromCurrentTime()
-                    }
-                }
-
-                let status = (change[NSKeyValueChangeNewKey] as! NSNumber).integerValue as AVPlayerStatus.RawValue
-
-                switch (status) {
-                    case AVPlayerStatus.ReadyToPlay.rawValue:
-                        self.playerView.playerLayer.player = self.player
-                        self.playerView.playerLayer.hidden = false
-                    case AVPlayerStatus.Failed.rawValue:
-                        self.playbackState = PlaybackState.Failed
-                        self.delegate?.playerPlaybackStateDidChange(self)
-                    default:
-                        true
-                }
-            case (PlayerEmptyBufferKey, &PlayerItemObserverContext):
-                if let item = self.playerItem {
-                    if item.playbackBufferEmpty {
-                        self.bufferingState = .Delayed
-                        self.delegate?.playerBufferingStateDidChange(self)
-                    }
-                }
-
-                let status = (change[NSKeyValueChangeNewKey] as! NSNumber).integerValue as AVPlayerStatus.RawValue
-
-                switch (status) {
-                    case AVPlayerStatus.ReadyToPlay.rawValue:
-                        self.playerView.playerLayer.player = self.player
-                        self.playerView.playerLayer.hidden = false
-                    case AVPlayerStatus.Failed.rawValue:
-                        self.playbackState = PlaybackState.Failed
-                        self.delegate?.playerPlaybackStateDidChange(self)
-                    default:
-                        true
-                }
-            case (PlayerReadyForDisplay, &PlayerLayerObserverContext):
-                if self.playerView.playerLayer.readyForDisplay {
-                    self.delegate?.playerReady(self)
->>>>>>> 3d7433bb
                 }
             }
             let status = (change[NSKeyValueChangeNewKey] as! NSNumber).integerValue as AVPlayerStatus.RawValue
@@ -488,7 +424,6 @@
                 self.playbackState = PlaybackState.Failed
                 self.delegate?.playerPlaybackStateDidChange(self)
             default:
-<<<<<<< HEAD
                 true
             }
         case (PlayerReadyForDisplay, &PlayerLayerObserverContext):
@@ -507,12 +442,7 @@
 extension Player {
 
     public func reset() {
-=======
-                super.observeValueForKeyPath(keyPath, ofObject: object, change: change, context: context)
-
-        }
-
->>>>>>> 3d7433bb
+
     }
 
 }
@@ -541,11 +471,7 @@
             return (self.layer as! AVPlayerLayer).videoGravity
         }
         set {
-<<<<<<< HEAD
             (self.layer as! AVPlayerLayer).videoGravity = newValue as String
-=======
-            (self.layer as! AVPlayerLayer).videoGravity = newValue
->>>>>>> 3d7433bb
         }
     }
 
