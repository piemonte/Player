--- conflicted
+++ resolved
@@ -500,14 +500,11 @@
     }
 
     fileprivate func setupAsset(_ asset: AVAsset) {
-<<<<<<< HEAD
-=======
         guard isViewLoaded else { return }
         
         if self.playbackState == .playing {
             self.pause()
         }
->>>>>>> 8258e125
 
         self.bufferingState = .unknown
 
@@ -708,18 +705,12 @@
                 // PlayerKeepUpKey
                 
                 if let item = self._playerItem {
-<<<<<<< HEAD
-                    self.bufferingState = .ready
-                    
-                    if item.isPlaybackLikelyToKeepUp && self.playbackState == .playing {
-                        self.play()
-=======
-                    if item.isPlaybackLikelyToKeepUp {
+
+                  if item.isPlaybackLikelyToKeepUp {
                         self.bufferingState = .ready
                         if self.playbackState == .playing{
                             self.playFromCurrentTime()
                         }
->>>>>>> 8258e125
                     }
                 }
                 
