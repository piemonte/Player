--- conflicted
+++ resolved
@@ -75,7 +75,6 @@
 // MARK: - PlayerDelegate
 
 @objc public protocol PlayerDelegate: NSObjectProtocol {
-<<<<<<< HEAD
     func playerReady(_ player: Player)
     func playerPlaybackStateDidChange(_ player: Player)
     func playerBufferingStateDidChange(_ player: Player)
@@ -85,17 +84,6 @@
     func playerPlaybackDidEnd(_ player: Player)
 
     func playerWillComeThroughLoop(_ player: Player)
-=======
-    func playerReady(player: Player)
-    func playerPlaybackStateDidChange(player: Player)
-    func playerBufferingStateDidChange(player: Player)
-    func playerCurrentTimeDidChange(player: Player)
-
-    func playerPlaybackWillStartFromBeginning(player: Player)
-    func playerPlaybackDidEnd(player: Player)
-    
-    optional func playerWillComeThroughLoop(player: Player)
->>>>>>> 9aa2d9f1
 }
 
 // MARK: - Player
@@ -149,37 +137,27 @@
             }
         }
     }
-<<<<<<< HEAD
+
     public var playbackFreezesAtEnd: Bool = false
-    public var playbackState: PlaybackState = .stopped
-    public var bufferingState: BufferingState = .unknown
-
-    public var maximumDuration: TimeInterval {
-=======
-    
-    public var playbackFreezesAtEnd: Bool = false
-    
-    public var playbackState: PlaybackState = .Stopped {
+    public var playbackState: PlaybackState = .stopped {
         didSet {
             if playbackState != oldValue || !playbackEdgeTriggered {
                 self.delegate?.playerPlaybackStateDidChange(self)
             }
         }
     }
-    
-    public var bufferingState: BufferingState = .Unknown {
-        didSet {
+    public var bufferingState: BufferingState = .unknown {
+       didSet {
             if bufferingState != oldValue || !playbackEdgeTriggered {
                 self.delegate?.playerBufferingStateDidChange(self)
             }
         }
     }
-    
+
     public var bufferSize: Double = 10
     public var playbackEdgeTriggered: Bool = true
 
-    public var maximumDuration: NSTimeInterval {
->>>>>>> 9aa2d9f1
+    public var maximumDuration: TimeInterval {
         get {
             if let playerItem = self.playerItem {
                 return CMTimeGetSeconds(playerItem.duration)
@@ -189,11 +167,7 @@
         }
     }
     
-<<<<<<< HEAD
     public var currentTime: TimeInterval {
-=======
-    public var currentTime: NSTimeInterval {
->>>>>>> 9aa2d9f1
         get {
             if let playerItem = self.playerItem {
                 return CMTimeGetSeconds(playerItem.currentTime())
@@ -215,21 +189,12 @@
     }
     
     // MARK: - private instance vars
-
-    // MARK: - private instance vars
     
     private var asset: AVAsset!
     internal var playerItem: AVPlayerItem?
-<<<<<<< HEAD
     internal var player: AVPlayer!
     internal var playerView: PlayerView!
     internal var timeObserver: Any!
-=======
-
-    internal var player: AVPlayer!
-    internal var playerView: PlayerView!
-    internal var timeObserver: AnyObject!
->>>>>>> 9aa2d9f1
     
     // MARK: - object lifecycle
 
@@ -249,19 +214,10 @@
 
     private func commonInit() {
         self.player = AVPlayer()
-<<<<<<< HEAD
         self.player.actionAtItemEnd = .pause
         
         self.playbackLoops = false
         self.playbackFreezesAtEnd = false
-        self.playbackState = .stopped
-        self.bufferingState = .unknown
-=======
-        self.player.actionAtItemEnd = .Pause
-
-        self.playbackLoops = false
-        self.playbackFreezesAtEnd = false
->>>>>>> 9aa2d9f1
     }
 
     deinit {
@@ -269,16 +225,10 @@
         self.playerView?.player = nil
         self.delegate = nil
 
-<<<<<<< HEAD
         NotificationCenter.default.removeObserver(self)
         self.playerView?.layer.removeObserver(self, forKeyPath: PlayerReadyForDisplayKey, context: &PlayerLayerObserverContext)
-=======
-        NSNotificationCenter.defaultCenter().removeObserver(self)
-
-        self.playerView?.layer.removeObserver(self, forKeyPath: PlayerReadyForDisplayKey, context: &PlayerLayerObserverContext)
 
         self.player.removeObserver(self, forKeyPath: PlayerRateKey, context: &PlayerObserverContext)
->>>>>>> 9aa2d9f1
 
         self.player.pause()
         self.setupPlayerItem(nil)
@@ -296,30 +246,17 @@
     public override func viewDidLoad() {
         super.viewDidLoad()
         
-<<<<<<< HEAD
         self.playerView.layer.addObserver(self, forKeyPath: PlayerReadyForDisplayKey, options: ([.new, .old]), context: &PlayerLayerObserverContext)
         self.timeObserver = self.player.addPeriodicTimeObserver(forInterval: CMTimeMake(1,100), queue: DispatchQueue.main, using: { [weak self] timeInterval in
             guard let strongSelf = self else { return }
             strongSelf.delegate?.playerCurrentTimeDidChange(strongSelf)
         })
 
+        self.player.addObserver(self, forKeyPath: PlayerRateKey, options: ([.new, .old]) , context: &PlayerObserverContext)
+
         NotificationCenter.default.addObserver(self, selector: #selector(applicationWillResignActive(_:)), name: NSNotification.Name.UIApplicationWillResignActive, object: UIApplication.shared)
         NotificationCenter.default.addObserver(self, selector: #selector(applicationDidEnterBackground(_:)), name: NSNotification.Name.UIApplicationDidEnterBackground, object: UIApplication.shared)
         NotificationCenter.default.addObserver(self, selector: #selector(applicationWillEnterForeground(_:)), name: NSNotification.Name.UIApplicationWillEnterForeground, object: UIApplication.shared)
-=======
-        self.playerView.layer.addObserver(self, forKeyPath: PlayerReadyForDisplayKey, options: ([NSKeyValueObservingOptions.New, NSKeyValueObservingOptions.Old]), context: &PlayerLayerObserverContext)
-
-        self.player.addObserver(self, forKeyPath: PlayerRateKey, options: ([NSKeyValueObservingOptions.New, NSKeyValueObservingOptions.Old]) , context: &PlayerObserverContext)
-        
-        self.timeObserver = self.player.addPeriodicTimeObserverForInterval(CMTimeMake(1, 100), queue: dispatch_get_main_queue()) { [weak self] timeInterval in
-            guard let strongSelf = self else { return }
-            strongSelf.delegate?.playerCurrentTimeDidChange(strongSelf)
-        }
-        
-        NSNotificationCenter.defaultCenter().addObserver(self, selector: #selector(applicationWillResignActive(_:)), name: UIApplicationWillResignActiveNotification, object: UIApplication.sharedApplication())
-        NSNotificationCenter.defaultCenter().addObserver(self, selector: #selector(applicationDidEnterBackground(_:)), name: UIApplicationDidEnterBackgroundNotification, object: UIApplication.sharedApplication())
-        NSNotificationCenter.defaultCenter().addObserver(self, selector: #selector(applicationWillEnterForeground(_:)), name: UIApplicationWillEnterForegroundNotification, object: UIApplication.sharedApplication())
->>>>>>> 9aa2d9f1
     }
 
     public override func viewDidDisappear(_ animated: Bool) {
@@ -339,12 +276,7 @@
     }
 
     public func playFromCurrentTime() {
-<<<<<<< HEAD
         self.playbackState = .playing
-        self.delegate?.playerPlaybackStateDidChange(self)
-=======
-        self.playbackState = .Playing
->>>>>>> 9aa2d9f1
         self.player.play()
     }
 
@@ -354,12 +286,7 @@
         }
 
         self.player.pause()
-<<<<<<< HEAD
         self.playbackState = .paused
-        self.delegate?.playerPlaybackStateDidChange(self)
-=======
-        self.playbackState = .Paused
->>>>>>> 9aa2d9f1
     }
 
     public func stop() {
@@ -368,12 +295,7 @@
         }
 
         self.player.pause()
-<<<<<<< HEAD
         self.playbackState = .stopped
-        self.delegate?.playerPlaybackStateDidChange(self)
-=======
-        self.playbackState = .Stopped
->>>>>>> 9aa2d9f1
         self.delegate?.playerPlaybackDidEnd(self)
     }
     
@@ -383,23 +305,14 @@
         }
     }
 
-<<<<<<< HEAD
-    // MARK: - private setup
-=======
     // MARK: - private
->>>>>>> 9aa2d9f1
 
     private func setupAsset(_ asset: AVAsset) {
         if self.playbackState == .playing {
             self.pause()
         }
 
-<<<<<<< HEAD
         self.bufferingState = .unknown
-        self.delegate?.playerBufferingStateDidChange(self)
-=======
-        self.bufferingState = .Unknown
->>>>>>> 9aa2d9f1
 
         self.asset = asset
         if let _ = self.asset {
@@ -413,28 +326,15 @@
 
                 for key in keys {
                     var error: NSError?
-<<<<<<< HEAD
                     let status = self.asset.statusOfValue(forKey: key, error:&error)
                     if status == .failed {
                         self.playbackState = .failed
-                        self.delegate?.playerPlaybackStateDidChange(self)
-=======
-                    let status = self.asset.statusOfValueForKey(key, error:&error)
-                    if status == .Failed {
-                        self.playbackState = .Failed
->>>>>>> 9aa2d9f1
                         return
                     }
                 }
 
-<<<<<<< HEAD
                 if self.asset.isPlayable == false {
                     self.playbackState = .failed
-                    self.delegate?.playerPlaybackStateDidChange(self)
-=======
-                if self.asset.playable.boolValue == false {
-                    self.playbackState = .Failed
->>>>>>> 9aa2d9f1
                     return
                 }
 
@@ -459,19 +359,13 @@
         self.playerItem = playerItem
 
         if self.playerItem != nil {
-<<<<<<< HEAD
             self.playerItem?.addObserver(self, forKeyPath: PlayerEmptyBufferKey, options: ([.new, .old]), context: &PlayerItemObserverContext)
             self.playerItem?.addObserver(self, forKeyPath: PlayerKeepUpKey, options: ([.new, .old]), context: &PlayerItemObserverContext)
             self.playerItem?.addObserver(self, forKeyPath: PlayerStatusKey, options: ([.new, .old]), context: &PlayerItemObserverContext)
-=======
-            self.playerItem?.addObserver(self, forKeyPath: PlayerEmptyBufferKey, options: ([NSKeyValueObservingOptions.New, NSKeyValueObservingOptions.Old]), context: &PlayerItemObserverContext)
-            self.playerItem?.addObserver(self, forKeyPath: PlayerKeepUpKey, options: ([NSKeyValueObservingOptions.New, NSKeyValueObservingOptions.Old]), context: &PlayerItemObserverContext)
-            self.playerItem?.addObserver(self, forKeyPath: PlayerStatusKey, options: ([NSKeyValueObservingOptions.New, NSKeyValueObservingOptions.Old]), context: &PlayerItemObserverContext)
-            self.playerItem?.addObserver(self, forKeyPath: PlayerLoadedTimeRangesKey, options: ([NSKeyValueObservingOptions.New, NSKeyValueObservingOptions.Old]), context: &PlayerItemObserverContext)
->>>>>>> 9aa2d9f1
-
-          NotificationCenter.default.addObserver(self, selector: #selector(playerItemDidPlayToEndTime(_:)), name: NSNotification.Name.AVPlayerItemDidPlayToEndTime, object: self.playerItem)
-          NotificationCenter.default.addObserver(self, selector: #selector(playerItemFailedToPlayToEndTime(_:)), name: NSNotification.Name.AVPlayerItemFailedToPlayToEndTime, object: self.playerItem)
+            self.playerItem?.addObserver(self, forKeyPath: PlayerLoadedTimeRangesKey, options: ([.new, .old]), context: &PlayerItemObserverContext)
+
+            NotificationCenter.default.addObserver(self, selector: #selector(playerItemDidPlayToEndTime(_:)), name: NSNotification.Name.AVPlayerItemDidPlayToEndTime, object: self.playerItem)
+            NotificationCenter.default.addObserver(self, selector: #selector(playerItemFailedToPlayToEndTime(_:)), name: NSNotification.Name.AVPlayerItemFailedToPlayToEndTime, object: self.playerItem)
         }
 
         self.player.replaceCurrentItem(with: self.playerItem)
@@ -482,16 +376,12 @@
             self.player.actionAtItemEnd = .pause
         }
     }
-<<<<<<< HEAD
-    
-=======
->>>>>>> 9aa2d9f1
+
 }
 
 // MARK: - NSNotifications
 
 extension Player {
-<<<<<<< HEAD
         
     public func playerItemDidPlayToEndTime(_ aNotification: Notification) {
         if self.playbackLoops == true {
@@ -502,32 +392,14 @@
                 self.stop()
             } else {
                 self.player.seek(to: kCMTimeZero, completionHandler: { _ in
-=======
-    
-    public func playerItemDidPlayToEndTime(aNotification: NSNotification) {
-        if self.playbackLoops.boolValue == true {
-            self.delegate?.playerWillComeThroughLoop?(self)
-            self.player.seekToTime(kCMTimeZero)
-        } else {
-            if self.playbackFreezesAtEnd.boolValue == true {
-                self.stop()
-            } else {
-                self.player.seekToTime(kCMTimeZero, completionHandler: { _ in
->>>>>>> 9aa2d9f1
                     self.stop()
                 })
             }
         }
     }
 
-<<<<<<< HEAD
     public func playerItemFailedToPlayToEndTime(_ aNotification: Notification) {
         self.playbackState = .failed
-        self.delegate?.playerPlaybackStateDidChange(self)
-=======
-    public func playerItemFailedToPlayToEndTime(aNotification: NSNotification) {
-        self.playbackState = .Failed
->>>>>>> 9aa2d9f1
     }
 
     public func applicationWillResignActive(_ aNotification: Notification) {
@@ -547,18 +419,7 @@
             self.playFromCurrentTime()
         }
     }
-<<<<<<< HEAD
-}
-
-// MARK: - KVO
-
-// KVO contexts
-
-private var PlayerObserverContext = 0
-private var PlayerItemObserverContext = 0
-private var PlayerLayerObserverContext = 0
-=======
-    
+
 }
 
 // MARK: - KVO
@@ -587,96 +448,6 @@
 
 private let PlayerReadyForDisplayKey = "readyForDisplay"
 
-extension Player {
-
-    override public func observeValueForKeyPath(keyPath: String?, ofObject object: AnyObject?, change: [String : AnyObject]?, context: UnsafeMutablePointer<Void>) {
-
-        switch (keyPath, context) {
-        case (.Some(PlayerRateKey), &PlayerObserverContext):
-            true
-        case (.Some(PlayerStatusKey), &PlayerItemObserverContext):
-            true
-        case (.Some(PlayerKeepUpKey), &PlayerItemObserverContext):
-            if let item = self.playerItem {
-                self.bufferingState = .Ready
-
-                if item.playbackLikelyToKeepUp && self.playbackState == .Playing {
-                    self.playFromCurrentTime()
-                }
-            }
-
-            let status = (change?[NSKeyValueChangeNewKey] as! NSNumber).integerValue as AVPlayerStatus.RawValue
-
-            switch (status) {
-            case AVPlayerStatus.ReadyToPlay.rawValue:
-                self.playerView.player = self.player
-                self.playerView.playerLayer.hidden = false
-            case AVPlayerStatus.Failed.rawValue:
-                self.playbackState = PlaybackState.Failed
-            default:
-                true
-            }
-        case (.Some(PlayerEmptyBufferKey), &PlayerItemObserverContext):
-            if let item = self.playerItem {
-                if item.playbackBufferEmpty {
-                    self.bufferingState = .Delayed
-                }
-            }
-
-            let status = (change?[NSKeyValueChangeNewKey] as! NSNumber).integerValue as AVPlayerStatus.RawValue
-
-            switch (status) {
-            case AVPlayerStatus.ReadyToPlay.rawValue:
-                self.playerView.playerLayer.player = self.player
-                self.playerView.playerLayer.hidden = false
-            case AVPlayerStatus.Failed.rawValue:
-                self.playbackState = PlaybackState.Failed
-            default:
-                true
-            }
-        case (.Some(PlayerLoadedTimeRangesKey), &PlayerItemObserverContext):
-            guard let item = self.playerItem else {
-                return
-            }
-            
-            if self.playbackState != .Playing {
-                return
-            }
-            
-            self.bufferingState = .Ready
-            
-            let timerange = (change?[NSKeyValueChangeNewKey] as! NSArray)[0].CMTimeRangeValue
-            let bufferedTime = CMTimeGetSeconds(CMTimeAdd(timerange.start, timerange.duration))
-            let currentTime = CMTimeGetSeconds(item.currentTime())
-            
-            if bufferedTime - currentTime >= self.bufferSize {
-                self.playFromCurrentTime()
-            }
-        case (.Some(PlayerReadyForDisplayKey), &PlayerLayerObserverContext):
-            if self.playerView.playerLayer.readyForDisplay {
-                self.delegate?.playerReady(self)
-            }
-        default:
-            super.observeValueForKeyPath(keyPath, ofObject: object, change: change, context: context)
->>>>>>> 9aa2d9f1
-
-// KVO player keys
-
-private let PlayerTracksKey = "tracks"
-private let PlayerPlayableKey = "playable"
-private let PlayerDurationKey = "duration"
-
-// KVO player item keys
-
-private let PlayerStatusKey = "status"
-private let PlayerEmptyBufferKey = "playbackBufferEmpty"
-private let PlayerKeepUpKey = "playbackLikelyToKeepUp"
-
-// KVO player layer keys
-
-private let PlayerReadyForDisplayKey = "readyForDisplay"
-
-<<<<<<< HEAD
 extension Player {
     
     override public func observeValue(forKeyPath keyPath: String?, of object: Any?, change: [NSKeyValueChangeKey : Any]?, context: UnsafeMutableRawPointer?) {
@@ -691,7 +462,6 @@
                 
                 if let item = self.playerItem {
                     self.bufferingState = .ready
-                    self.delegate?.playerBufferingStateDidChange(self)
                     
                     if item.isPlaybackLikelyToKeepUp && self.playbackState == .playing {
                         self.playFromCurrentTime()
@@ -706,7 +476,6 @@
                     self.playerView.playerLayer.isHidden = false
                 case AVPlayerStatus.failed.rawValue:
                     self.playbackState = PlaybackState.failed
-                    self.delegate?.playerPlaybackStateDidChange(self)
                 default:
                     break
                 }
@@ -716,7 +485,6 @@
                 if let item = self.playerItem {
                     if item.isPlaybackBufferEmpty {
                         self.bufferingState = .delayed
-                        self.delegate?.playerBufferingStateDidChange(self)
                     }
                 }
                 
@@ -728,9 +496,28 @@
                     self.playerView.playerLayer.isHidden = false
                 case AVPlayerStatus.failed.rawValue:
                     self.playbackState = PlaybackState.failed
-                    self.delegate?.playerPlaybackStateDidChange(self)
                 default:
                     break
+                }
+            } else if keyPath == PlayerLoadedTimeRangesKey {
+                // PlayerLoadedTimeRangesKey
+
+                guard let item = self.playerItem else {
+                    return
+                }
+                
+                if self.playbackState != .Playing {
+                    return
+                }
+                
+                self.bufferingState = .Ready
+                
+                let timerange = (change?[NSKeyValueChangeNewKey] as! NSArray)[0].CMTimeRangeValue
+                let bufferedTime = CMTimeGetSeconds(CMTimeAdd(timerange.start, timerange.duration))
+                let currentTime = CMTimeGetSeconds(item.currentTime())
+                
+                if bufferedTime - currentTime >= self.bufferSize {
+                    self.playFromCurrentTime()
                 }
             }
         
@@ -745,8 +532,6 @@
 
 }
 
-=======
->>>>>>> 9aa2d9f1
 // MARK: - PlayerView
 
 internal class PlayerView: UIView {
